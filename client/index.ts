--- conflicted
+++ resolved
@@ -23,12 +23,8 @@
     };
   };
 
-<<<<<<< HEAD
   const handleBrushEnd = (dim: Dimension) => {
     console.log('brushend')
-=======
-  const handleBrushEnd = (dim: Dimension) => {    
->>>>>>> 412a5e0e
     return (domain: Interval) => {
       const viz = vizs[dim.name];
       let extent = viz.brush.extent();
@@ -46,18 +42,10 @@
     if (vizs[dimension]) {
       vizs[dimension].update(data);
     } else {
-<<<<<<< HEAD
-      const dim = config.dimensions.find(d => d.name === results.dimension);
-      vizs[results.dimension] = new BrushableBar(dim, results.data, {width: 500, height: 250})
+      const dim = config.dimensions.find(d => d.name === dimension);
+      vizs[dimension] = new BrushableBar(dim, data, {width: CHART_WIDTH, height: 250})
         .on('brush start', handleBrushStart(dim))
         .on('brush end', handleBrushEnd(dim));
-=======
-
-      const dim = config.dimensions.find(d => d.name === dimension);
-      vizs[dimension] = new BrushableBar(dim, data, {width: CHART_WIDTH, height: 250})
-        .on('brushstart', handleBrushStart(dim))
-        .on('brushend', handleBrushEnd(dim));
->>>>>>> 412a5e0e
     }
   }));
 
