import { App, ArrowDB, MapDDB, Logger, Views, omit, bin, Hists } from "../src";
import { createElement } from "../flights/utils";
import { mean, variance, quantile } from "d3-array";

document.getElementById("app")!.innerText = "";

type ViewName =
  | "DISTANCE"
  | "DEP_TIME"
  | "ARR_TIME"
  | "AIR_TIME"
  | "ARR_DELAY"
  | "DEP_DELAY"
  | "FL_DATE"
  | "DEP_DELAY_ARR_DELAY"
  | "COUNT";

type DimensionName =
  | "ARR_DELAY"
  | "ARR_TIME"
  | "DISTANCE"
  | "DEP_DELAY"
  | "AIR_TIME"
  | "FL_DATE";
  | "DEP_TIME";

const views: Views<ViewName, DimensionName> = new Map();

views.set("COUNT", {
  title: "Flights selected",
  type: "0D",
  el: createElement("count")
});
views.set("FL_DATE", {
  title: "Flight Date",
  type: "1D",
  el: createElement("date"),
  dimension: {
    name: "FL_DATE",
    bins: 25,
    // note that months start at 0!
    // extent: [new Date(2005, 11, 25).getTime(), new Date(2006, 1, 5).getTime()], // 10k
    extent: [new Date(2005, 11, 25).getTime(), new Date(2006, 2, 5).getTime()], // 1m
    // extent: [new Date(2006, 11, 10).getTime(), new Date(2007, 1, 10).getTime()], // 10m
    // extent: [new Date(2005, 11, 29).getTime(), new Date(2006, 1, 5).getTime()], // 200k
    format: "%Y-%m-%d",
    time: true
  }
});

views.set("DISTANCE", {
  title: "Distance in Miles",
  type: "1D",
  el: createElement("distance"),
  dimension: {
    name: "DISTANCE",
    bins: 25,
    extent: [0, 2000],   // [0, 4000] if we don't compare with square
    format: "d"
  }
});
views.set("ARR_TIME", {
  title: "Arrival Time",
  type: "1D",
  el: createElement("arrival"),
  dimension: {
    name: "ARR_TIME",
    bins: 24,
    extent: [0, 24],
    format: ".1f"
  }
});
views.set("DEP_TIME", {
  title: "Departure Time",
  type: "1D",
  el: createElement("departure"),
  dimension: {
    name: "DEP_TIME",
    bins: 24,
    extent: [0, 24],
    format: ".1f"
  }
});
// views.set("DEP_DELAY", {
//   title: "Departure Delay in Minutes",
//   type: "1D",
//   el: createElement("dep_delay"),
//   dimension: {
//     name: "DEP_DELAY",
//     bins: 25,
//     extent: [-20, 60],
//     format: ".1f"
//   }
// });
// views.set("ARR_DELAY", {
//   title: "Arrival Delay in Minutes",
//   type: "1D",
//   el: createElement("arr_delay"),
//   dimension: {
//     name: "ARR_DELAY",
//     bins: 25,
//     extent: [-60, 140],  // was [-20, 60]
//     format: ".1f"
//   }
// });
views.set("AIR_TIME", {
  title: "Airtime in Minutes",
  type: "1D",
  el: createElement("airtime"),
  dimension: {
    name: "AIR_TIME",
    bins: 25,
    extent: [0, 500],
    format: "d"
  }
});
views.set("DEP_DELAY_ARR_DELAY", {
  title: "Arrival and Departure Delay in Minutes",
  type: "2D",
  el: createElement("delay"),
  dimensions: [
    {
      title: "Departure Delay",
      name: "DEP_DELAY",
      bins: 25,
      extent: [-20, 60],
      format: "d"
    },
    {
      title: "Arrival Delay",
      name: "ARR_DELAY",
      bins: 25,
      extent: [-20, 60],
      format: "d"
    }
  ]
});

<<<<<<< HEAD
const names = new Map<DimensionName, string>();

names.set("ARR_DELAY", "arrdelay");
names.set(
  "ARR_TIME",
  "(floor(cast(arrtime as float) / 100) + mod(arrtime, 100) / 60)"
);
names.set(
  "DEP_TIME",
  "(floor(cast(deptime as float) / 100) + mod(deptime, 100) / 60)"
);
names.set("DISTANCE", "distance");
names.set("DEP_DELAY", "depdelay");
names.set("AIR_TIME", "airtime");

// const db = new MapDDB(
//   {
//     host: "metis.mapd.com",
//     db: "mapd",
//     user: "mapd",
//     password: "HyperInteractive",
//     protocol: "https",
//     port: 443
//   },
//   "flights_donotmodify",
//   names
// );

// const db = new MapDDB(
//   {
//     host: "beast-azure.mapd.com",
//     db: "newflights",
//     user: "demouser",
//     password: "HyperInteractive",
//     protocol: "https",
//     port: 443
//   },
//   "flights",
//   names
// );

const db = new ArrowDB(require("../data/flights-10m.arrow"));

// BENCHMARK: get switching time

async function dbBenchmark() {
  await db.initialize();

  for (const [_name, view] of views) {
    if (view.type === "1D") {
      const binConfig = bin(view.dimension.bins, view.dimension.extent);
      view.dimension.binConfig = binConfig;
    } else if (view.type === "2D") {
      for (const dimension of view.dimensions) {
        const binConfig = bin(dimension.bins, dimension.extent);
        dimension.binConfig = binConfig;
      }
    }
  }

  // warmup
  for (const [name, view] of views) {
    if (view.type === "1D") {
      await Promise.all(
        db.loadData1D(view, 200, omit(views, name), new Map()).values()
      );
    } else if (view.type === "2D") {
      await Promise.all(
        db.loadData2D(view, [30, 30], omit(views, name), new Map()).values()
      );
    }
  }

  function print(timings: number[]) {
    timings.sort((a, b) => a - b);

    console.log("Mean", mean(timings));
    console.log("Median", quantile(timings, 0.5));
    console.log("95 quantile", quantile(timings, 0.95));

    console.log();
    console.log("90 quantile", quantile(timings, 0.9));
    console.log("Stdev", Math.sqrt(variance(timings)));
    console.log("Min", timings[0]);
    console.log("Max", timings[timings.length - 1]);
  }

  //*
  // run prefetch for all views
  const runs = 5;

  // high res
  // const [twoDres, oneDres] = [[200, 200] as [number, number], 500];
  // low res
  const [twoDres, oneDres] = [[25, 25] as [number, number], 25];

  const raceTimings: number[] = [];
  const allTimings: number[] = [];
  for (let i = 0; i < runs; i++) {
    for (const [name, view] of views) {
      const time = performance.now();
      let promises: (Promise<Hists> | Hists)[];
      if (view.type === "1D") {
        promises = Array.from(
          db.loadData1D(view, oneDres, omit(views, name), new Map()).values()
        );
      } else if (view.type === "2D") {
        promises = Array.from(
          db.loadData2D(view, twoDres, omit(views, name), new Map()).values()
        );
      } else {
        continue;
      }

      await Promise.race(promises);
      raceTimings.push(performance.now() - time);

      await Promise.all(promises);

      allTimings.push(performance.now() - time);
    }
  }
  console.log("Race");
  print(raceTimings);
  console.log("All");
  print(allTimings);

  /*/
  // compare resolutions
  const runs = 10;

  const timings: number[] = [];
  for (let i = 0; i < runs; i++) {
    const view = views.get("DISTANCE");
    const time = performance.now();
    if (view.type === "1D") {
      await db.loadData1D(view, 50, omit(views, name), new Map());
    } else if (view.type === "2D") {
      await db.loadData2D(view, [200, 200], omit(views, name), new Map());
    }
    timings.push(performance.now() - time);
=======
const db = new ArrowDB(require("../data/flights-10k.arrow"));

let logger: Logger<ViewName> | undefined;

//=============
// timeline vis logger

// logger = new TimelineLogger(createElement("logs"), views);

//=============
// simple logger as demo

// logger = new SimpleLogger<ViewName>();

const iPad = !!navigator.userAgent.match(/iPad/i);

new App(views, db, {
  config: {
    barWidth: 600,
    ...(iPad
      ? {
          barWidth: 450,
          histogramWidth: 450,
          histogramHeight: 120,
          heatmapWidth: 300,
          prefetchOn: "mousedown"
        }
      : {})
  },
  logger: logger,
  cb: _app => {
    document.getElementById("loading")!.style.display = "none";

    //=============
    // benchmark

    // function animationframe() {
    //   return new Promise(resolve => requestAnimationFrame(resolve));
    // }

    // async function benchmark() {
    //   _app.prefetchView("AIR_TIME", false);

    //   console.time("Brushes");
    //   const step = 25;
    //   for (let start = 0; start < 500; start += step) {
    //     for (let end = start + step; end < 500 + step; end += step) {
    //       _app
    //         .getVegaView("AIR_TIME")
    //         .signal("brush", [start, end])
    //         .run();

    //       await animationframe();
    //     }
    //   }
    //   console.timeEnd("Brushes");
    // }

    // window.setTimeout(benchmark, 1000);
>>>>>>> 310d3f17
  }

  print(timings);

  //*/

  alert("done");
}

// BENCHMARK: test the db only
window.setTimeout(dbBenchmark, 1000);

// BENCHMARK: get timings for brushing to compare to Square Crossfilter

// new App(views, db, {
//   config: {
//     idleTime: 10e9,
//     histogramWidth: 400
//   },
//   cb: _app => {
//     document.getElementById("loading")!.style.display = "none";

//     //=============
//     // benchmark

//     function animationframe() {
//       return new Promise(resolve => requestAnimationFrame(resolve));
//     }
//     function timeout() {
//       return new Promise(resolve => setTimeout(resolve, 0));
//     }

//     async function benchmark() {
//       _app.prefetchView("ARR_DELAY", false);

//       const timings = new Float32Array(210);
//       const step = 10;

//       // warmup
//       for (let start = -60; start < 140; start += step) {
//         for (let end = start + step; end < 140 + step; end += step) {
//           _app
//             .getVegaView("ARR_DELAY")
//             .signal("brush", [start, end])
//             .run();

//           await animationframe();
//         }
//       }

//       const runs = 5;

//       for (let i = 0; i < runs; i++) {
//         let j = 0;
//         for (let start = -60; start < 140; start += step) {
//           for (let end = start + step; end < 140 + step; end += step) {
//             await animationframe();
//             const time = performance.now();
//             _app
//               .getVegaView("ARR_DELAY")
//               .signal("brush", [start, end])
//               .run();
//             await animationframe();
//             timings[j++] += performance.now() - time;
//           }
//         }
//       }

//       for (let i = 0; i < timings.length; i++) {
//         timings[i] /= runs;
//       }

//       console.log(JSON.stringify(Array.from(timings.values())));
//     }

//     window.setTimeout(benchmark, 1000);
//   }
// });<|MERGE_RESOLUTION|>--- conflicted
+++ resolved
@@ -21,7 +21,7 @@
   | "DISTANCE"
   | "DEP_DELAY"
   | "AIR_TIME"
-  | "FL_DATE";
+  | "FL_DATE"
   | "DEP_TIME";
 
 const views: Views<ViewName, DimensionName> = new Map();
@@ -55,7 +55,7 @@
   dimension: {
     name: "DISTANCE",
     bins: 25,
-    extent: [0, 2000],   // [0, 4000] if we don't compare with square
+    extent: [0, 2000], // [0, 4000] if we don't compare with square
     format: "d"
   }
 });
@@ -136,7 +136,6 @@
   ]
 });
 
-<<<<<<< HEAD
 const names = new Map<DimensionName, string>();
 
 names.set("ARR_DELAY", "arrdelay");
@@ -187,11 +186,11 @@
 
   for (const [_name, view] of views) {
     if (view.type === "1D") {
-      const binConfig = bin(view.dimension.bins, view.dimension.extent);
+      const binConfig = bin(view.dimension.bins, view.dimension.extent!);
       view.dimension.binConfig = binConfig;
     } else if (view.type === "2D") {
       for (const dimension of view.dimensions) {
-        const binConfig = bin(dimension.bins, dimension.extent);
+        const binConfig = bin(dimension.bins, dimension.extent!);
         dimension.binConfig = binConfig;
       }
     }
@@ -219,7 +218,7 @@
 
     console.log();
     console.log("90 quantile", quantile(timings, 0.9));
-    console.log("Stdev", Math.sqrt(variance(timings)));
+    console.log("Stdev", Math.sqrt(variance(timings)!));
     console.log("Min", timings[0]);
     console.log("Max", timings[timings.length - 1]);
   }
@@ -278,67 +277,6 @@
       await db.loadData2D(view, [200, 200], omit(views, name), new Map());
     }
     timings.push(performance.now() - time);
-=======
-const db = new ArrowDB(require("../data/flights-10k.arrow"));
-
-let logger: Logger<ViewName> | undefined;
-
-//=============
-// timeline vis logger
-
-// logger = new TimelineLogger(createElement("logs"), views);
-
-//=============
-// simple logger as demo
-
-// logger = new SimpleLogger<ViewName>();
-
-const iPad = !!navigator.userAgent.match(/iPad/i);
-
-new App(views, db, {
-  config: {
-    barWidth: 600,
-    ...(iPad
-      ? {
-          barWidth: 450,
-          histogramWidth: 450,
-          histogramHeight: 120,
-          heatmapWidth: 300,
-          prefetchOn: "mousedown"
-        }
-      : {})
-  },
-  logger: logger,
-  cb: _app => {
-    document.getElementById("loading")!.style.display = "none";
-
-    //=============
-    // benchmark
-
-    // function animationframe() {
-    //   return new Promise(resolve => requestAnimationFrame(resolve));
-    // }
-
-    // async function benchmark() {
-    //   _app.prefetchView("AIR_TIME", false);
-
-    //   console.time("Brushes");
-    //   const step = 25;
-    //   for (let start = 0; start < 500; start += step) {
-    //     for (let end = start + step; end < 500 + step; end += step) {
-    //       _app
-    //         .getVegaView("AIR_TIME")
-    //         .signal("brush", [start, end])
-    //         .run();
-
-    //       await animationframe();
-    //     }
-    //   }
-    //   console.timeEnd("Brushes");
-    // }
-
-    // window.setTimeout(benchmark, 1000);
->>>>>>> 310d3f17
   }
 
   print(timings);
