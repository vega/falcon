--- conflicted
+++ resolved
@@ -1,25 +1,14 @@
-<<<<<<< HEAD
-import {
-  Dimension,
-  ContinuousDimension,
-  CategoricalDimension,
-  ContinuousRange,
-  CategoricalRange,
-} from "../dimension";
-=======
-import { Dimension, ContinuousDimension } from "../dimension";
->>>>>>> 84b590e9
+import { Dimension, ContinuousRange, CategoricalRange } from "../dimension";
 import { FalconArray } from "../falconArray";
 import {
   binNumberFunctionCategorical,
-  binNumberFunctionContinuous,
   numBinsCategorical,
   numBinsContinuous,
   stepSize,
 } from "../util";
 import { View0D, View1D } from "../views";
 import { FalconDB, Filters, AsyncIndex, FalconCube } from "./db";
-import type { BinConfig, Interval } from "../util";
+import type { BinConfig } from "../util";
 import type { View } from "../views";
 
 export type SQLNameMap = Map<string, string>;
@@ -59,11 +48,7 @@
     return _count;
   }
 
-<<<<<<< HEAD
   async range(dimension: Dimension) {
-=======
-  async extent(dimension: ContinuousDimension) {
->>>>>>> 84b590e9
     const field = this.getName(dimension);
     if (dimension.type === "continuous") {
       const result = await this.query(
@@ -88,7 +73,7 @@
 
   async histogramView1D(view: View1D, filters?: Filters) {
     let binCount: number;
-    let bSql: { select: PartialSQLQuery; where: PartialSQLQuery };
+    let bSql: SQLBin;
     let binIndexMap = (x: any) => x;
 
     if (view.dimension.type === "continuous") {
@@ -245,7 +230,7 @@
          ${where ? `WHERE ${where}` : ""} 
          GROUP BY "keyActive"`;
     } else if (view instanceof View1D) {
-      let binPassive: { select: PartialSQLQuery; where: PartialSQLQuery };
+      let binPassive: SQLBin;
       let binCount: number;
 
       if (view.dimension.type === "continuous") {
